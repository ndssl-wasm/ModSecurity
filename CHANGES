v3.x.y - YYYY-MMM-DD (to be released)
-------------------------------------

<<<<<<< HEAD
  - Support comments in ipMatchFromFile file via '#' token
    [Issue #2554 - @tomsommer, @martinhsv]
=======
  - Use name package name libmaxminddb with pkg-config
    [Issue #2595, #2596 - @frankvanbever, @ffontaine, @arnout]
>>>>>>> 503804be
  - Fix: FILES_TMP_CONTENT collection key should use part name
    [Issue #2831 - @airween]
  - Use AS_HELP_STRING instead of obsolete AC_HELP_STRING macro
    [Issue #2806 - @hughmcmaster]
  - During configure, do not check for pcre if pcre2 specified
    [Issue #2750 - @dvershinin, @martinhsv]
  - Use pkg-config to find libxml2 first
    [Issue #2714 - @hughmcmaster]
  - Fix two rule-reload memory leak issues
    [Issue #2801 - @Abce, @martinhsv]
  - Correct whitespace handling for Include directive
    [Issue #2800 - @877509395, @martinhsv]


v3.0.8 - 2022-Sep-07
--------------------

  - Adjust parser activation rules in modsecurity.conf-recommended
    [Issue #2796 - @terjanq, @martinhsv]
  - Multipart parsing fixes and new MULTIPART_PART_HEADERS collection
    [Issue #2795 - @terjanq, @martinhsv]
  - Prevent LMDB related segfault
    [Issue #2755, #2761 - @dvershinin]
  - Fix msc_transaction_cleanup function comment typo
    [Issue #2788 - @lookat23]
  - Fix: MULTIPART_INVALID_PART connected to wrong internal variable
    [Issue #2785 - @martinhsv]
  - Restore Unique_id to include random portion after timestamp
    [Issue #2752, #2758 - @datkps11, @martinhsv]

v3.0.7 - 2022-May-30
--------------------

  - Move PCRE2 match block from member variable
    [@martinhsv]
  - Add SecArgumentsLimit, 200007 to modsecurity.conf-recommended
    [Issue #2738 - @jleproust, @martinhsv]
  - Fix memory leak when concurrent log includes REMOTE_USER
    [Issue #2727 - @liudongmiao]
  - Fix LMDB initialization issues
    [Issue #2688 - @ziollek, @martinhsv]
  - Fix initcol error message wording
    [Issue #2732 - @877509395, @martinhsv]
  - Tolerate other parameters after boundary in multipart C-T
    [Issue #1900 - @martinhsv]
  - Add DebugLog message for bad pattern in rx operator
    [Issue #2723 - @martinhsv]
  - Support PCRE2
    [Issue #2668 - @martinhsv]
  - Support SecRequestBodyNoFilesLimit
    [Issue #2670 - @airween, @martinhsv]
  - Fix misuses of LMDB API
    [Issue #2601, #2602 - @hyc]
  - Fix duplication typo in code comment
    [Issue #2677 - @gleydsonsoares]
  - Add ctl:auditEngine action support
    [Issue #2606 - @alekravch, @martinhsv]
  - Fix multiMatch msg, etc, population in audit log
    [Issue #2573 - @Sachin-M-Desai, @martinhsv]
  - Fix some name handling for ARGS_*NAMES: regex SecRuleUpdateTargetById, etc.
    [Issue #2627, #2648 - @lontchianicet, @victorserbu2709, @martinhsv]
  - Adjust confusing variable name in setRequestBody method
    [Issue #2635 - @Mesar-Ali, @martinhsv]
  - Multipart names/filenames may include single quote if double-quote enclosed
    [Issue #2352 - @martinhsv]
  - Add SecRequestBodyJsonDepthLimit to modsecurity.conf-recommended
    [Issue #2647 - @theMiddleBlue, @airween, @877509395 ,@martinhsv]


v3.0.6 - 2021-Nov-19
-------------------------------------

  - Support configurable limit on depth of JSON parsing
    [@theMiddleBlue, @martinhsv]

v3.0.5 - 2021-Jul-07
--------------------

  - Handle URI received with uri-fragment
    [@martinhsv]
  - Having ARGS_NAMES, variables proxied
    [@zimmerle, @martinhsv, @KaNikita]
  - Use explicit path for cross-compile environments.
    [Issue #2485 - @dtoubelis]
  - Fix: FILES variable does not use multipart part name for key
    [Issue #2377 - @martinhsv]
  - Replaces put with setenv in SetEnv action
    [Issue #2469 - @martinhsv, @WGH-, @zimmerle]
  - Regression: Mark the test as failed in case of segfault.
    [@zimmerle]
  - Regex key selection should not be case-sensitive
    [Issue #2296, #2107, #2297 - @michaelgranzow-avi, @victorhora,
                                 @airween, @martinhsv, @zimmerle]
  - Fix: Only delete Multipart tmp files after rules have run
    [Issue #2427 - @martinhsv]
  - Fixed MatchedVar on chained rules
    [Issue #2423, #2435, #2436 - @michaelgranzow-avi]
  - Add support for new operator rxGlobal
    [@martinhsv]
  - Fix maxminddb link on FreeBSD
    [Issue #2131 - @granalberto, @zimmerle]
  - Fix IP address logging in Section A
    [Issue #2300 - @inaratech, @zavazingo, @martinhsv]
  - Adds support to lua 5.4
    [@zimmerle]
  - GeoIP: switch to GEOIP_MEMORY_CACHE from GEOIP_INDEX_CACHE
    [Issues #2378, #2186 - @defanator]
  - rx: exit after full match (remove /g emulation); ensure capture
    groups occuring after unused groups still populate TX vars
    [Issue #2336 - @martinhsv]
  - Correct CHANGES file entry for #2234
  - Add support to test framework for audit log content verification
    and add regression tests for issues #2000, #2196
  - Support configurable limit on number of arguments processed
    [Issue #2234 - @jleproust, @martinhsv]
  - Multipart Content-Dispostion should allow field: filename*=
    [@martinhsv]
  - Fix rule-update-target for non-regex
    [Issue 2251 - @martinhsv]
  - Fix configure script when packaging for Buildroot
    [Issue 2235 - @frankvanbever]
  - modsecurity.pc.in: add Libs.private
    [Issue #1918, #2253 - @ffontaine, @Dridi, @victorhora]  

v3.0.4 - 2020-Jan-13
--------------------

 - Fix: audit log data omitted when nolog,auditlog
   [@martinhsv]
 - Fix: ModSecurity 3.x inspectFile operator does not pass
   FILES_TMPNAMES parameter to lua engine
   [Issue #2204, #2205 - @kadirerdogan]
 - XML: Remove error messages from stderr
   [Issue #2010 - @JaiHarpalani, @zimmerle]
 - Filter comment or blank line for pmFromFile operator
   [Issue #1645 - @LeeShan87, @victorhora, @tdoubley]
 - Additional adjustment to Cookie header parsing
   [@martinhsv]
 - Restore chained rule part H logging to be more like 2.9 behaviour
   [Issue #2196 - @martinhsv]
 - Small fixes in log messages to help debugging the file upload
   [Issue #2130 - @airween]
 - Fix Cookie header parsing issues
   [Issue #2201 - @airween, @martinhsv]
 - Fix rules with nolog are logging to part H
   [Issue #2196 - @martinhsv]
 - Fix argument key-value pair parsing cases
   [Issue #1904 - @martinhsv]
 - Fix: audit log part for response body for JSON format to be E
   [Issue #2066 - @martinhsv, @zimmerle]
 - Make sure m_rulesMessages is filled after successfull match
   [Issue #2000, #2048 - @victorhora, @defanator]
 - Fix @pm lookup for possible matches on offset zero.
   [@zimmerle, @afoxdavidi, @martinhsv, @marshal09]
 - Regex lookup on the key name instead of COLLECTION:key
   [@rdiperri-yottaa, @danbiagini-work, @mmelo-yottaa, @zimmerle]
 - Missing throw in Operator::instantiate
   [Issue #2106 - @marduone]
 - Making block action execution dependent of the SecEngine status
   [Issue #2113, #2111 - @theMiddleBlue, @airween]
 - Making block action execution dependent of the SecEngine status
   [Issue #1960 - @theMiddleBlue, @zimmerle, @airween, @victorhora]
 - Having body limits to respect the rule engine state
   [@zimmerle]
 - Fix SecRuleUpdateTargetById does not match regular expressions
   [Issue #1872 - @zimmerle, @anush-cr, @victorhora, @j0k2r]  
 - Adds missing check for runtime ctl:ruleRemoveByTag
   [Issue #2102, #2099 - @airween]
 - Adds a new operator verifySVNR that checks for Austrian social
   security numbers.
   [Issue #2063 - @Rufus125]
 - Fix variables output in debug logs
   [Issue #2057 - @jleproust]
 - Correct typo validade in log output
   [Issue #2059 - @nerrehmit]
 - fix/minor: Error encoding hexa decimal.
   [Issue #2068 - @tech-ozon-io]
 - Limit more log variables to 200 characters.
   [Issue #2073 - @jleproust]
 - parser: fix parsed file names
   [@zimmerle]
 - Allow empty anchored variable
   [Issue #2024 - @airween]
 - Fixed FILES_NAMES collection after the end of multipart parsing
   [Issue #2016 - @airween]
 - Fixed validateByteRange parsing method
   [Issue #2017 - @airween]
 - Removes a memory leak on the JSON parser
   [@zimmerle]
 - Enables LMDB on the regression tests.
   [Issue #2011, #2008 - @WGH-, @mdunc]
 - Fix: Extra whitespace in some configuration directives causing error
   [Issue #2006 - @porjo, @zimmerle]
 - Refactoring on Regex and SMatch classes.
   [@WGH-]
 - Fixed buffer overflow in Utils::Md5::hexdigest()
   [Issue #2002 - @defanator]
 - Implemented merge() method for ConfigInt, ConfigDouble, ConfigString
   [Issue #1990 - @defanator]
 - Adds initially support to the drop action.
   [@zimmerle]
 - Complete merging of particular rule properties
   [Issue #1978 - @defanator]
 - Replaces AC_CHECK_FILE with 'test -f'
   [Issue #1984 - @chuckwolber]
 - Fix inet addr handling on 64 bit big endian systems
   [Issue #1980 - @airween]
 - Fix tests on FreeBSD
   [Issue #1973 - @defanator]
 - Changes ENV test case to read the default MODSECURTIY env var
   [Issue #1969 - @zimmerle, @airween, @inittab]
 - Regression: Sets MODSECURITY env var during the tests execution
   [Issue #1969 - @zimmerle, @airween, @inittab]
 - Fix setenv action to strdup key=variable
   [@zimmerle]
 - Allow 0 length JSON requests.
   [Issue #1822 - @allanbomsft, @zimmerle, @victorhora, @marcstern]
 - Fix "make dist" target to include default configuration
   [Issue #1966 - @defanator]
 - Replaced log locking using mutex with fcntl lock
   [Issue #1949, #1927 - @Cloaked9000]
 - Correct the usage of modsecurity::Phases::NUMBER_OF_PHASES
   [Issue #1959 - @weliu]
 - Adds support to multiple ranges in ctl:ruleRemoveById
   [Issue #1956 - @theseion, @victorhora, @zimmerle]
 - Rule variable interpolation broken
   [Issue #1961 - @soonum, @zimmerle] 
 - Make the boundary check less strict as per RFC2046
   [Issue #1943 - @victorhora, @allanbomsft]
 - Fix buffer size for utf8toUnicode transformation
   [Issue #1208 - @katef, @victorhora]


v3.0.3 - 2018-Nov-05
--------------------

 - Fix double macros bug
   [Issue #1943 - @supplient, @zimmerle]
 - Override the default status code if not suitable to redirect action
   [Issue #1850 - @zimmerle, @victorhora]
 - parser: Fix the support for CRLF configuration files
   [Issue #1945 - @zimmerle, @defanator, @kjakub]
 - Organizes the server logs
   [0xb7c36 and 0x5ac20 - @zimmerle, @steven-j-wojcik]
 - m_lineNumber in Rule not mapping with the correct line number in file
   [Issue #1844 - @zimmerle, @victorhora, @xizeng]
 - Using shared_ptr instead of unique_ptr on rules exceptions
   [Issue #1697 - @zimmerle, @brianp9906, @victorhora, @LeSwiss, @defanator]
 - Changes debuglogs schema to avoid unecessary str allocation
   [0xb2840 - @zimmerle]
 - Fix the SecUnicodeMapFile and SecUnicodeCodePage
   [0x3094d - @zimmerle, @victorhora]
 - Changes the timing to save the rule message
   [0xca270 - @zimmerle]
 - Fix crash in msc_rules_add_file() when using disruptive action in chain
   [Issue #1849 - @victorhora, @zimmerle, @rperper]
 - Fix memory leak in AuditLog::init()
   [Issue #1897 - @weliu]
 - Fix RulesProperties::appendRules()
   [Issue #1901 - @steven-j-wojcik]
 - Fix RULE lookup in chained rules
   [0x3077c - @zimmerle]
 - @ipMatch "Could not add entry" on slash/32 notation in 2.9.0
   [Issue #849 - @zimmerle, @dune73]
 - Using values after transformation at MATCHED_VARS
   [0x14316 - @zimmerle]
 - Adds support to UpdateActionById.
   [Issue #1800 - @zimmerle, @victorhora, @NisariAIT]
 - Add correct C function prototypes for msc_init and msc_create_rule_set
   [Issue #1922 - @steven-j-wojcik]
 - Allow LuaJIT 2.1 to be used
   [Issue #1909 - @victorhora, @mdunc]
 - Match m_id JSON log with RuleMessage and v2 format
   [Issue #1185 - @victorhora]
 - Adds support to setenv action.
   [Issue #1044 - @zimmerle]
 - Adds new transaction constructor that accepts the transaction id
   as parameter.
   [Issue #1627 - @defanator, @zimmerle]
 - Adds request IDs and URIs to the debug log
   [Issue #1627 - @defanator, @zimmerle]
 - Treating variables exception on load-time instead of run time.
   [0x028e0 and 0x275a1 - @zimmerle]
 - Fix: function m.setvar in Lua scripts and add testcases
   [Issue #1859 - @nowaits, @victorhora]
 - Fix SecResponseBodyAccess and ctl:requestBodyAccess directives
   [Issue #1531 - @victorhora, @defanator]
 - Fix OpenBSD build
   [Issue #1841 - @victorhora, @zimmerle, @juanfra684]
 - Fix parser to support GeoLookup with MaxMind
   [Issue #1884, #1895 - @victorhora, @everping]
 - parser: Fix simple quote setvar in the end of the line
   [Issue #1831 - @zimmerle, @csanders-git]
 - Fix pc file
   [Issue #1847 - @gquintard]
 - modsec_rules_check: uses the gnu `.la' instead of `.a' file
   [Issue #1853 - @ste7677, @victorhora, @zimmerle]
 - good practices: Initialize variables before use it
   [Issue #1889 - Marc Stern]
 - Fix utf-8 character encoding conversion
   [Issue #1794 - @tinselcity, @zimmerle]
 - Adds support for ctl:requestBodyProcessor=URLENCODED
   [Issue #1797 - @victorhora]
 - Add LUA compatibility for CentOS and try to use LuaJIT first if available
   [Issue #1622 - @victorhora, @dmitryzykov]
 - Allow LuaJIT to be used
   [Issue #1809 - @victorhora, @p0pr0ck5]
 - Implement support for Lua 5.1
   [Issue #1809 - @p0pr0ck5, @victorhora]
 - Variable names must match fully, not partially. Match should be case
   insensitive.
   [Issue #1818, #1820, #1810, #1808 - @michaelgranzow-avi, @victorhora,
                                       @theMiddleBlue, @airween, @zimmerle,
                                       @LeeShan87]
 - Improves the performance while loading the rules
   [Issue #1735 - @zimmerle, @p0pr0ck5, @victorhora]
 - Allow empty strings to be evaluated by regex::searchAll
   [Issue #1799, #1785 - @victorhora, @XuanHuyDuong, @zimmerle]
 - Adds basic pkg-config info
   [Issue #1790 - @gquintard, @zimmerle]
 - Fixed LMDB collection errors
   [Issue #1787 - @airween, @zimmerle]
 - Fixed false positive MULTIPART_UNMATCHED_BOUNDARY errors
   [Issue #1747, #1924 - @airween, @victorhora, @defanator, @zimmerle]
 - Fix ip tree lookup on netmask content
   [Issue #1793 - @tinselcity, @zimmerle]
 - Changes the behavior of the default sec actions
   [Issue #1629 - @mirkodziadzka-avi, @zimmerle, @victorhora]
 - Refactoring on {global,ip,resources,session,tx,user} collections
   [Issue #1754, #1778 - @LeeShan87, @zimmerle, @victorhora, @wwd5613,
                         @sobigboy]
 - Fix race condition in UniqueId::uniqueId()
   [Issue #1786 - @weliu]
 - Fix memory leak in error message for msc_rules_merge C APIs
   [Issue #1765 - @weliu]
 - Return false in SharedFiles::open() when an error happens
   [Issue #1783 - @weliu]
 - Use rvalue reference in ModSecurity::serverLog
   [Issue #1769 - @weliu]
 - Build System: Fix when multiple lines for curl version.
   [Issue #1771 - @Artistan]
 - Checks if response body inspection is enabled before process it
   [Issue #1643 - @zoltan-fedor, @dennus, @defanator, @zimmerle]
 - Code Cleanup.
   [Issue #1757, #1755, #1756, #1761 - @p0pr0ck5]
 - Fix setvar parsing of quoted data
   [Issue #1733, #1759, #1775 - @victorhora, @JaiHarpalani, @defanator]
 - Fix LDFLAGS for unit tests.
   [Issue #1758 - @smlx]
 - Adds time stamp back to the audit logs
   [Issue #1762 - @Pjack, @zimmerle]
 - Disables skip counter if debug log is disabled
   [@zimmerle]
 - Cosmetics: Represents amount of skipped rules without decimal
   [Issue #1737 - @p0pr0ck5]
 - Add missing escapeSeqDecode, urlEncode and trimLeft/Right tfns to parser
   [Issue #1752 - @victorhora]
 - Fix STATUS var parsing and accept STATUS_LINE var for v2 backward comp.
   [Issue #1738 - @victorhora]
 - Fix memory leak in modsecurity::utils::expandEnv()
   [Issue #1750 - @defanator]
 - Initialize m_dtd member in ValidateDTD class as NULL
   [Issue #1751 - @airween]
 - Fix broken @detectxss operator regression test case
   [Issue #1739 - @p0pr0ck5]
 - Fix utils::string::ssplit() to handle delimiter in the end of string
   [Issue #1743, #1744 - @defanator]
 - Fix variable FILES_TMPNAMES 
   [Issue #1646, #1610 - @victorhora, @zimmerle, @defanator]
 - Fix memory leak in Collections
   [Issue #1729, #1730 - @defanator]


v3.0.2 - 2018-Apr-03
--------------------

 - Fix lib version information while generating the .so file
   [@gl1f1v21, @zimmerle]

v3.0.1 - 2018-Apr-02
--------------------

 - Adds support for ctl:ruleRemoveByTag
   [@zimmerle, @weliu]
 - Fix SecUploadDir configuration merge
   [Issue #1720 - @zimmerle, @gjvanetten]
 - Include all prerequisites for "make check" into dist archive
   [Issue #1716 - @defanator]
 - Fix: Reverse logic of checking output in @inspectFile
   [Issue #1715 - @defanator]
 - Adds support to libMaxMind
   [Issue #1307 - @zimmerle, @defanator]
 - Adds capture action to detectXSS
   [Issue #1698 - @victorhora]
 - Temporarily accept invalid MULTIPART_SEMICOLON_MISSING operator
   [Issue #1701 - @victorhora]
 - Adds capture action to detectSQLi
   [Issue #1698 - @zimmerle]
 - Adds capture action to rbl
   [Issue #1698 - @zimmerle]
 - Adds capture action to verifyCC
   [Issue #1698 - @michaelgranzow-avi, @zimmerle]
 - Adds capture action to verifySSN
   [Issue #1698 - @zimmerle]
 - Adds capture action to verifyCPF
   [Issue #1698 - @zimmerle]
 - Prettier error messages for unsupported configurations (UX)
   [@victorhora]
 - Add missing verify*** transformation statements to parser
   [Issue #1006 and #1007 - @victorhora]
 - Fix a set of compilation warnings
   [Issue #1650 - @zimmerle, @JayCase]
 - Check for disruptive action on SecDefaultAction.
   [Issue #1614 - @zimmerle, @michaelgranzow-avi]
 - Fix block-block infinite loop.
   [Issue #1614 - @zimmerle, @michaelgranzow-avi]
 - Correction remove_by_tag and remove_by_msg logic.
   [Issue #1636 - @Minasu]
 - Fix LMDB compile error
   [Issue #1691 - @airween]
 - Fix msc_who_am_i() to return pointer to a valid C string
   [Issue #1640 - @defanator]
 - Added some cosmetics to autoconf related code
   [Issue #1652 - @airween]
 - Fix "make dist" target to include necessary headers for Lua
   [Issue #1678 - @defanator]
 - Fix "include /foo/*.conf" for single matched object in directory
   [Issue #1677 - @defanator, @zimmerle]
 - Add missing Base64 transformation statements to parser
   [Issue #1632 - @victorhora, @zimmerle]
 - Fixed resource load on ip match from file
   [#1674 - @zimmerle, @StefaanSeys]
 - Fixed examples compilation while using disable-shared
   [#1670 - @zimmerle, @ivanbaldo]
 - Fixed compilation issue while xml is disabled
   [0x243028 - @zimmerle]
 - Having LDADD and LDFLAGS organized on Makefile.am
   [0xd0e85e - @zimmerle]
 - Checking std::deque size before use it
   [0x217cbf - @zimmerle, Yaron Dayagi]
 - perf improvement: Added the concept of RunTimeString and removed
   all run time parser.
   [0x3eae51 0x0320e0 0xb5688f 0xfe47a9 0xfa9842 0x1affc3 0x079de4
    0xc7c04f 0x5262ea 0x01974a 0xd5ee1e - @zimmerle]
 - perf improvement: Checks debuglog level before format debug msg
   [0x42ee9 - @zimmerle]
 - perf. improvement/rx: Only compute dynamic regex in case of macro
   [0x91ff3 - @zimmerle]
 - Fix uri on the benchmark utility
   [0x63bec - @zimmerle]
 - disable Lua on systems with liblua5.1
   [Issue #1639 - @victorhora, @defanator]

v3.0.0 - 2017-Dec-13
--------------------

 - Improvements on LUA build scripts and support for LUA 5.2.
   [Issue #1617 and #1622 - @victorhora, @zimmerle]
 - Fix compilation error with disable_debug_log flag
   [0xfd84e - Izik Abramov]
 - Improvements on the benchmark tool.
   [Issue #1615 - @zimmerle]
 - Fix lua headers on the build scripts
   [Issue #1621 - @Minasu]
 - Refactoring on the JSON parser.
   [Issue #1576, #1577 - Tobias Gutknecht, @zimmerle, @victorhora, @marcstern]
 - Adds support to WEBAPPID variable.
   [Issue #1027 - @zimmerle, @victorhora]
 - Adds support for SecWebAppId.
   [Issue #1442 - @zimmerle, @victorhora] 
 - Adds support for SecRuleRemoveByTag.
   [Issue #1476 - @zimmerle, @victorhora]
 - Adds support for update target by message.
   [Issue #1474 - @zimmerle, @victorhora]
 - Adds support to SecRuleScript directive.
   [Issue #994 - @zimmerle]
 - Adds support for the exec action.
   [Issue #1050 - @zimmerle]
 - Adds support for transformations inside Lua engine
   [Issue #994 - @zimmerle]
 - Adds initial support for Lua engine.
   [Issue #994 - @zimmerle]
 - Adds support for @inspectFile operator.
   [Issue #999 - @zimmerle, @victorhora]
 - Adds support for RESOURCE variable collection.
   [Issue #1014 - @zimmerle, @victorhora]
 - Adds support for @fuzzyHash operator.
   [Issue #997 - @zimmerle]
 - Fix build on non x86 arch build
   [Issue #1598 - @athmane]
 - Fix memory issue while changing rule target dynamic
   [Issue #1590 - @zimmerle, @slabber]
 - Fix log while displaying the name of a dict selection by regex.
   [@zimmerle]
 - Setting http response code on the auditlog.
   [Issue #1592 - @zimmerle]
 - Refactoring on RuleMessage class, now accepting http code as parameter.
   [@zimmerle]
 - Having disruptive msgs as disruptive [instead of warnings] on audit log
   [Issue #1592 - @zimmerle, @nobodysz]
 - Parser: Pipes are no longer welcomed inside regex dict element selection.
   [Issue #1591 - @zimmerle, @slabber]
 - Avoids unicode initialization on every rules object
   [Issue #1563 - @zimmerle, @Tiki-God, @sethinsd, @Cloaked9000, @AnoopAlias,
                  @intelbg]
 - Makes clear to the user whenever the audit log is empty due to missing
   JSON support.
   [Issue #1585 - @zimmerle]
 - Makes auditlog more verbose on debug logs
   [Issue: #1559 - @zimmerle]
 - Enable support for AuditLogFormat
   Issue: #1583, #1493 and #1453 - @victorhora]
 - Adds macro expansion for @rx operator
   [Issue: #1528, #1536 - @asterite3, @zimmerle]
 - Consideres under quoted variable while loading the rules.
   [Felipe Zimmerle/@zimmerle, Victor Hora/@victorhora]
 - Store the connection and url parameters in std::string
   [Issue: #1571 - @majordaw]
 - Eliminate some reorder and sign warnings
   [Issue: #1572 - Dávid Major/@majordaw]
 - Makes parallel logging to work when SELinux is enabled.
   [Issue: #1562 - David Buckle/@met3or]
 - Adds possibility to run the pm operator inside a mutex to avoid concurrent
   access while working on a thread environment. This option is a compilation
   flag.
   [Felipe Zimmerle/@zimmerle]


v3.0.0-rc1 - 2017-Aug-28
------------------------

 Very first public version.
<|MERGE_RESOLUTION|>--- conflicted
+++ resolved
@@ -1,13 +1,10 @@
 v3.x.y - YYYY-MMM-DD (to be released)
 -------------------------------------
 
-<<<<<<< HEAD
   - Support comments in ipMatchFromFile file via '#' token
     [Issue #2554 - @tomsommer, @martinhsv]
-=======
   - Use name package name libmaxminddb with pkg-config
     [Issue #2595, #2596 - @frankvanbever, @ffontaine, @arnout]
->>>>>>> 503804be
   - Fix: FILES_TMP_CONTENT collection key should use part name
     [Issue #2831 - @airween]
   - Use AS_HELP_STRING instead of obsolete AC_HELP_STRING macro
