--- conflicted
+++ resolved
@@ -1,10 +1,6 @@
 /*
  * ModSecurity for Apache 2.x, http://www.modsecurity.org/
-<<<<<<< HEAD
- * Copyright (c) 2004-2007 Breach Security, Inc. (http://www.breach.com/)
-=======
  * Copyright (c) 2004-2008 Breach Security, Inc. (http://www.breach.com/)
->>>>>>> d797619f
  *
  * You should have received a copy of the licence along with this
  * program (stored in the file "LICENSE"). If the file is missing,
