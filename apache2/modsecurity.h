/*
 * ModSecurity for Apache 2.x, http://www.modsecurity.org/
<<<<<<< HEAD
 * Copyright (c) 2004-2007 Breach Security, Inc. (http://www.breach.com/)
=======
 * Copyright (c) 2004-2008 Breach Security, Inc. (http://www.breach.com/)
>>>>>>> d797619f
 *
 * You should have received a copy of the licence along with this
 * program (stored in the file "LICENSE"). If the file is missing,
 * or if you have any other questions related to the licence, please
 * write to Breach Security, Inc. at support@breach.com.
 *
 */
#ifndef _MODSECURITY_H_
#define _MODSECURITY_H_

#include <stdio.h>
#include <stdlib.h>
#include <limits.h>

typedef struct rule_exception rule_exception;
typedef struct modsec_rec modsec_rec;
typedef struct directory_config directory_config;
typedef struct error_message error_message;
typedef struct msc_engine msc_engine;
typedef struct msc_data_chunk msc_data_chunk;
typedef struct msc_arg msc_arg;
typedef struct msc_string msc_string;

#if !(defined(WIN32) || defined(CYGWIN) || defined(NETWARE) || defined(SOLARIS2))
#define DSOLOCAL __attribute__((visibility("hidden")))
#else
#define DSOLOCAL
#endif

/* For GNU C, tell the compiler to check printf like formatters */
#if (defined(__GNUC__) && !defined(SOLARIS2))
#define PRINTF_ATTRIBUTE(a,b) __attribute__((format (printf, a, b)))
#else
#define PRINTF_ATTRIBUTE(a,b)
#endif

#include "msc_logging.h"
#include "msc_multipart.h"
#include "msc_pcre.h"
#include "msc_util.h"
#include "msc_xml.h"
#include "msc_geo.h"
#include "re.h"

#include "ap_config.h"
#include "apr_md5.h"
#include "apr_strings.h"
#include "apr_hash.h"
#include "httpd.h"
#include "http_config.h"
#include "http_log.h"
#include "http_protocol.h"

<<<<<<< HEAD
#define MODULE_NAME "ModSecurity"
#define MODULE_RELEASE "2.5.0-dev2"
#define MODULE_NAME_FULL (MODULE_NAME " v" MODULE_RELEASE " (Apache 2.x)")
=======
typedef struct modsec_build_type_rec {
    const char * name;
    int          val;
} modsec_build_type_rec;
extern DSOLOCAL modsec_build_type_rec modsec_build_type[];

#define MODSEC_VERSION_MAJOR       "2"
#define MODSEC_VERSION_MINOR       "5"
#define MODSEC_VERSION_MAINT       "0"
#define MODSEC_VERSION_TYPE        ""
#define MODSEC_VERSION_RELEASE     ""

#define MODULE_NAME "ModSecurity for Apache"
#define MODULE_RELEASE \
  MODSEC_VERSION_MAJOR "." MODSEC_VERSION_MINOR "." MODSEC_VERSION_MAINT \
  "-" MODSEC_VERSION_TYPE MODSEC_VERSION_RELEASE
#define MODULE_NAME_FULL MODULE_NAME "/" MODULE_RELEASE " (http://www.modsecurity.org/)"
>>>>>>> d797619f

#define PHASE_REQUEST_HEADERS       1
#define PHASE_REQUEST_BODY          2
#define PHASE_RESPONSE_HEADERS      3
#define PHASE_RESPONSE_BODY         4
#define PHASE_LOGGING               5
#define PHASE_FIRST                 PHASE_REQUEST_HEADERS
#define PHASE_LAST                  PHASE_LOGGING

#define NOT_SET                    -1l
#define NOT_SET_P         ((void *)-1l)

#define CREATEMODE ( APR_UREAD | APR_UWRITE | APR_GREAD )
#define CREATEMODE_DIR ( APR_UREAD | APR_UWRITE | APR_UEXECUTE | APR_GREAD | APR_GEXECUTE )

#if defined(NETWARE)
#define CREATEMODE_UNISTD ( S_IREAD | S_IWRITE )
#elif defined(WIN32)
#define CREATEMODE_UNISTD ( _S_IREAD | _S_IWRITE )
#else
#define CREATEMODE_UNISTD ( S_IRUSR | S_IWUSR | S_IRGRP )
#endif

#if !defined(O_BINARY)
#define O_BINARY (0)
#endif

#ifndef PIPE_BUF
#define PIPE_BUF (512)
#endif

#define REQUEST_BODY_HARD_LIMIT                 1073741824L
#define REQUEST_BODY_DEFAULT_INMEMORY_LIMIT     131072
#define REQUEST_BODY_DEFAULT_LIMIT              134217728
#define REQUEST_BODY_NO_FILES_DEFAULT_LIMIT     1048576
#define RESPONSE_BODY_DEFAULT_LIMIT             524288
#define RESPONSE_BODY_HARD_LIMIT                1073741824L

#define RESPONSE_BODY_LIMIT_ACTION_REJECT       0
#define RESPONSE_BODY_LIMIT_ACTION_PARTIAL      1

#define SECACTION_TARGETS                       "REQUEST_URI"
#define SECACTION_ARGS                          "@unconditionalMatch"

#define SECMARKER_TARGETS                       "REQUEST_URI"
#define SECMARKER_ARGS                          "@noMatch"
#define SECMARKER_BASE_ACTIONS                  "t:none,pass,id:"

#if !defined(OS2) && !defined(WIN32) && !defined(BEOS) && !defined(NETWARE)
#include "unixd.h"
#define __SET_MUTEX_PERMS
#endif

#define COOKIES_V0                      0
#define COOKIES_V1                      1

#ifdef WIN32
#include <direct.h>
#else
#include <sys/types.h>
#include <unistd.h>
#endif

#define NOTE_MSR "modsecurity-tx-context"

#define FATAL_ERROR "ModSecurity: Fatal error (memory allocation or unexpected internal error)!"

extern DSOLOCAL char *new_server_signature;
extern DSOLOCAL char *real_server_signature;
extern DSOLOCAL char *chroot_dir;

extern module AP_MODULE_DECLARE_DATA security2_module;

extern DSOLOCAL const command_rec module_directives[];

#define RESBODY_STATUS_NOT_READ         0   /* we were not configured to read the body */
#define RESBODY_STATUS_ERROR            1   /* error occured while we were reading the body */
#define RESBODY_STATUS_PARTIAL          2   /* partial body content available in the brigade */
#define RESBODY_STATUS_READ_BRIGADE     3   /* body was read but not flattened */
#define RESBODY_STATUS_READ             4   /* body was read and flattened */

#define IF_STATUS_NONE                  0
#define IF_STATUS_WANTS_TO_RUN          1
#define IF_STATUS_COMPLETE              2

#define OF_STATUS_NOT_STARTED           0
#define OF_STATUS_IN_PROGRESS           1
#define OF_STATUS_COMPLETE              2

#define MSC_REQBODY_NONE                0
#define MSC_REQBODY_MEMORY              1
#define MSC_REQBODY_DISK                2

#define ACTION_NONE                     0
#define ACTION_DENY                     1
#define ACTION_REDIRECT                 2
#define ACTION_PROXY                    3
#define ACTION_DROP                     4
#define ACTION_ALLOW                    5
#define ACTION_ALLOW_REQUEST            6
#define ACTION_ALLOW_PHASE              7

#define MODSEC_DISABLED                 0
#define MODSEC_DETECTION_ONLY           1
#define MODSEC_ENABLED                  2

#define MODSEC_CACHE_DISABLED           0
#define MODSEC_CACHE_ENABLED            1

#define MODSEC_OFFLINE                  0
#define MODSEC_ONLINE                   1

#define REGEX_CAPTURE_BUFLEN            1024

#define KEEP_FILES_OFF                  0
#define KEEP_FILES_ON                   1
#define KEEP_FILES_RELEVANT_ONLY        2

#define RULE_EXCEPTION_IMPORT_ID        1
#define RULE_EXCEPTION_IMPORT_MSG       2
#define RULE_EXCEPTION_REMOVE_ID        3
#define RULE_EXCEPTION_REMOVE_MSG       4

#define NBSP                            160

struct rule_exception {
    int                  type;
    const char          *param;
    void                *param_data;
};

struct modsec_rec {
    apr_pool_t          *mp;
    msc_engine          *modsecurity;

    request_rec         *r_early;
    request_rec         *r;
    directory_config    *dcfg1;
    directory_config    *dcfg2;
    directory_config    *usercfg;
    directory_config    *txcfg;

    unsigned int         reqbody_should_exist;
    unsigned int         reqbody_chunked;

    unsigned int         phase;
    unsigned int         phase_request_headers_complete;
    unsigned int         phase_request_body_complete;

    apr_bucket_brigade  *if_brigade;
    unsigned int         if_status;
    unsigned int         if_started_forwarding;

    apr_size_t           reqbody_length;

    apr_bucket_brigade  *of_brigade;
    unsigned int         of_status;
    unsigned int         of_done_reading;
    unsigned int         of_skipping;
    unsigned int         of_partial;
    unsigned int         of_is_error;

    unsigned int         resbody_status;
    apr_size_t           resbody_length;
    char                *resbody_data;
    unsigned int         resbody_contains_html;

    apr_array_header_t  *error_messages;
    apr_array_header_t  *alerts;

    const char          *txid;
    const char          *sessionid;
    const char          *userid;

    const char          *server_software;
    const char          *local_addr;
    unsigned int         local_port;
    const char          *local_user;

    /* client */

    const char          *remote_addr;
    unsigned int         remote_port;
    const char          *remote_user;

    /* request */

    const char          *request_line;
    const char          *request_method;
    const char          *request_uri;
    const char          *query_string;
    const char          *request_protocol;

    const char          *hostname;

    apr_table_t         *request_headers;

    apr_off_t            request_content_length;
    const char          *request_content_type;

    apr_table_t         *arguments;
    apr_table_t         *arguments_to_sanitise;
    apr_table_t         *request_headers_to_sanitise;
    apr_table_t         *response_headers_to_sanitise;
    apr_table_t         *request_cookies;

    unsigned int         is_relevant;

    apr_table_t         *tx_vars;

    /* ENH: refactor to allow arbitrary var tables */
    apr_table_t         *geo_vars;

    /* response */
    unsigned int         response_status;
    const char          *status_line;
    const char          *response_protocol;
    apr_table_t         *response_headers;
    unsigned int         response_headers_sent;
    apr_off_t            bytes_sent;

    /* modsecurity request body processing stuff */

    unsigned int         msc_reqbody_storage;       /* on disk or in memory */
    unsigned int         msc_reqbody_spilltodisk;
    unsigned int         msc_reqbody_read;

    apr_pool_t          *msc_reqbody_mp;             /* this is where chunks are allocated from  */
    apr_array_header_t  *msc_reqbody_chunks;         /* data chunks when stored in memory        */
    unsigned int         msc_reqbody_length;         /* the amount of data received              */
    int                  msc_reqbody_chunk_position; /* used when retrieving the body            */
    unsigned int         msc_reqbody_chunk_offset;   /* offset of the chunk currently in use     */
    msc_data_chunk      *msc_reqbody_chunk_current;  /* current chunk                            */
    char                *msc_reqbody_buffer;

    const char          *msc_reqbody_filename;       /* when stored on disk */
    int                  msc_reqbody_fd;
    msc_data_chunk      *msc_reqbody_disk_chunk;

    const char          *msc_reqbody_processor;
    int                  msc_reqbody_error;
    const char          *msc_reqbody_error_msg;

    apr_size_t           msc_reqbody_no_files_length;

    multipart_data      *mpd;                        /* MULTIPART processor data structure */

    xml_data            *xml;                        /* XML processor data structure       */

    /* audit logging */
    char                *new_auditlog_boundary;
    char                *new_auditlog_filename;
    apr_file_t          *new_auditlog_fd;
    unsigned int         new_auditlog_size;
    apr_md5_ctx_t        new_auditlog_md5ctx;

    unsigned int         was_intercepted;
    unsigned int         rule_was_intercepted;
    unsigned int         intercept_phase;
    msre_actionset      *intercept_actionset;
    const char          *intercept_message;

    /* performance measurement */
    apr_time_t           request_time;
    apr_time_t           time_checkpoint_1;
    apr_time_t           time_checkpoint_2;
    apr_time_t           time_checkpoint_3;

    apr_array_header_t  *matched_rules;
    msc_string          *matched_var;
    int                  highest_severity;

    /* upload */
    int                  upload_extract_files;
    int                  upload_remove_files;

    /* other */
    apr_table_t         *collections;
    apr_table_t         *collections_dirty;

    /* rule processing temp pool */
    apr_pool_t          *msc_rule_mptmp;

    /* content injection */
    const char          *content_prepend;
    apr_off_t            content_prepend_len;
    const char          *content_append;
    apr_off_t            content_append_len;

    /* data cache */
    apr_hash_t          *tcache;
<<<<<<< HEAD
=======

    /* removed rules */
    apr_array_header_t  *removed_rules;

    /* When "allow" is executed the variable below is
     * updated to contain the scope of the allow action. Set
     * at 0 by default, it will have ACTION_ALLOW if we are
     * to allow phases 1-4 and ACTION_ALLOW_REQUEST if we
     * are to allow phases 1-2 only.
     */
    unsigned int         allow_scope;
>>>>>>> d797619f
};

struct directory_config {
    apr_pool_t          *mp;

    msre_ruleset        *ruleset;

    int                  is_enabled;
    int                  reqbody_access;
    long int             reqbody_inmemory_limit;
    long int             reqbody_limit;
    long int             reqbody_no_files_limit;
    int                  resbody_access;

    long int             of_limit;
    apr_table_t         *of_mime_types;
    int                  of_mime_types_cleared;
    int                  of_limit_action;

    const char          *debuglog_name;
    int                  debuglog_level;
    apr_file_t          *debuglog_fd;

    int                  cookie_format;
    int                  argument_separator;

    int                  rule_inheritance;
    apr_array_header_t  *rule_exceptions;


    /* -- Audit log -- */

    /* Whether audit log should be enabled in the context or not */
    int                  auditlog_flag;

    /* AUDITLOG_SERIAL (single file) or AUDITLOG_CONCURRENT (multiple files) */
    int                  auditlog_type;

    /* The name of the audit log file (for the old type), or the
     * name of the index file (for the new audit log type)
     */
    char                *auditlog_name;
    /* The name of the secondary index file */
    char                *auditlog2_name;

    /* The file descriptors for the files above */
    apr_file_t          *auditlog_fd;
    apr_file_t          *auditlog2_fd;

    /* For the new-style audit log only, the path where
     * audit log entries will be stored
     */
    char                *auditlog_storage_dir;

    /* A list of parts to include in the new-style audit log
     * entry. By default, it contains 'ABCFHZ'. Have a look at
     * the AUDITLOG_PART_* constants above to decipher the
     * meaning.
     */
    char                *auditlog_parts;

    /* A regular expression that determines if a response
     * status is treated as relevant.
     */
    msc_regex_t         *auditlog_relevant_regex;

    /* Upload */
    const char          *tmp_dir;
    const char          *upload_dir;
    int                  upload_keep_files;
    int                  upload_validates_files;
    int                  upload_filemode;

    /* Used only in the configuration phase. */
    msre_rule           *tmp_chain_starter;
    msre_actionset      *tmp_default_actionset;
    apr_table_t         *tmp_rule_placeholders;

    /* Misc */
    const char          *data_dir;
    const char          *webappid;

    /* Content injection. */
    int                  content_injection_enabled;

    /* PDF XSS Protection. */
    int                  pdfp_enabled;
    const char          *pdfp_secret;
    int                  pdfp_timeout;
    const char          *pdfp_token_name;
    int                  pdfp_only_get;
    int                  pdfp_method;

    /* Geo Lookup */
    geo_db              *geo;

    /* Cache */
    int                  cache_trans;
    apr_size_t           cache_trans_min;
    apr_size_t           cache_trans_max;

    /* Array to hold signatures of components, which will
     * appear in the ModSecurity signature in the audit log.
     */
    apr_array_header_t  *component_signatures;

    /* Request character encoding. */
    const char          *request_encoding;
};

struct error_message {
    const char          *file;
    int                  line;
    int                  level;
    apr_status_t         status;
    const char          *message;
};

struct msc_engine {
    apr_pool_t              *mp;
    apr_global_mutex_t      *auditlog_lock;
    msre_engine             *msre;
    unsigned int             processing_mode;
};

struct msc_data_chunk {
    char                    *data;
    apr_size_t               length;
    unsigned int             is_permanent;
};

struct msc_arg {
    const char              *name;
    unsigned int             name_len;
    unsigned int             name_origin_offset;
    unsigned int             name_origin_len;
    const char              *value;
    unsigned int             value_len;
    unsigned int             value_origin_offset;
    unsigned int             value_origin_len;
    const char              *origin;
};

struct msc_string {
    char                    *name;
    unsigned int             name_len;
    char                    *value;
    unsigned int             value_len;
};


/* Engine functions */

msc_engine DSOLOCAL *modsecurity_create(apr_pool_t *mp, int processing_mode);

int DSOLOCAL modsecurity_init(msc_engine *msce, apr_pool_t *mp);

void DSOLOCAL modsecurity_child_init(msc_engine *msce);

void DSOLOCAL modsecurity_shutdown(msc_engine *msce);

apr_status_t DSOLOCAL modsecurity_tx_init(modsec_rec *msr);

apr_status_t DSOLOCAL modsecurity_process_phase(modsec_rec *msr, int phase);


/* Request body functions */

apr_status_t DSOLOCAL modsecurity_request_body_start(modsec_rec *msr, char **error_msg);

apr_status_t DSOLOCAL modsecurity_request_body_store(modsec_rec *msr,
    const char *data, apr_size_t length, char **error_msg);

apr_status_t DSOLOCAL modsecurity_request_body_end(modsec_rec *msr, char **error_msg);

apr_status_t DSOLOCAL modsecurity_request_body_retrieve_start(modsec_rec *msr, char **error_msg);

apr_status_t DSOLOCAL modsecurity_request_body_retrieve_end(modsec_rec *msr);

/* Retrieves up to nbytes bytes of the request body. Returns 1 on
 * success, 0 when there is no more data, or -1 on error. On return
 * nbytes will contain the number of bytes stored in the buffer.
 */
apr_status_t DSOLOCAL modsecurity_request_body_retrieve(modsec_rec *msr, msc_data_chunk **chunk,
    long int nbytes, char **error_msg);

void DSOLOCAL msc_add(modsec_rec *msr, int level, msre_actionset *actionset,
    const char *action_message, const char *rule_message);

void DSOLOCAL msc_alert(modsec_rec *msr, int level, msre_actionset *actionset, const char *action_message,
    const char *rule_message);

apr_status_t DSOLOCAL modsecurity_request_body_clear(modsec_rec *msr, char **error_msg);

#endif<|MERGE_RESOLUTION|>--- conflicted
+++ resolved
@@ -1,10 +1,6 @@
 /*
  * ModSecurity for Apache 2.x, http://www.modsecurity.org/
-<<<<<<< HEAD
- * Copyright (c) 2004-2007 Breach Security, Inc. (http://www.breach.com/)
-=======
  * Copyright (c) 2004-2008 Breach Security, Inc. (http://www.breach.com/)
->>>>>>> d797619f
  *
  * You should have received a copy of the licence along with this
  * program (stored in the file "LICENSE"). If the file is missing,
@@ -58,11 +54,6 @@
 #include "http_log.h"
 #include "http_protocol.h"
 
-<<<<<<< HEAD
-#define MODULE_NAME "ModSecurity"
-#define MODULE_RELEASE "2.5.0-dev2"
-#define MODULE_NAME_FULL (MODULE_NAME " v" MODULE_RELEASE " (Apache 2.x)")
-=======
 typedef struct modsec_build_type_rec {
     const char * name;
     int          val;
@@ -80,7 +71,6 @@
   MODSEC_VERSION_MAJOR "." MODSEC_VERSION_MINOR "." MODSEC_VERSION_MAINT \
   "-" MODSEC_VERSION_TYPE MODSEC_VERSION_RELEASE
 #define MODULE_NAME_FULL MODULE_NAME "/" MODULE_RELEASE " (http://www.modsecurity.org/)"
->>>>>>> d797619f
 
 #define PHASE_REQUEST_HEADERS       1
 #define PHASE_REQUEST_BODY          2
@@ -372,8 +362,6 @@
 
     /* data cache */
     apr_hash_t          *tcache;
-<<<<<<< HEAD
-=======
 
     /* removed rules */
     apr_array_header_t  *removed_rules;
@@ -385,7 +373,6 @@
      * are to allow phases 1-2 only.
      */
     unsigned int         allow_scope;
->>>>>>> d797619f
 };
 
 struct directory_config {
