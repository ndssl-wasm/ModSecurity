MOD_SECURITY2 = mod_security2 apache2_config apache2_io apache2_util \
    re re_operators re_actions re_tfns re_variables \
    msc_logging msc_xml msc_multipart modsecurity msc_parsers msc_util msc_pcre \
<<<<<<< HEAD
    persist_dbm msc_reqbody pdf_protect msc_geo acmp

H = re.h modsecurity.h msc_logging.h msc_multipart.h msc_parsers.h \
    msc_pcre.h msc_util.h msc_xml.h persist_dbm.h apache2.h pdf_protect.h \
    msc_geo.h acmp.h utf8tables.h
=======
    persist_dbm msc_reqbody pdf_protect msc_geo acmp msc_lua

H = re.h modsecurity.h msc_logging.h msc_multipart.h msc_parsers.h \
    msc_pcre.h msc_util.h msc_xml.h persist_dbm.h apache2.h pdf_protect.h \
    msc_geo.h acmp.h utf8tables.h msc_lua.h
>>>>>>> d797619f

${MOD_SECURITY2:=.slo}: ${H}
${MOD_SECURITY2:=.lo}: ${H}
${MOD_SECURITY2:=.o}: ${H}

mod_security2.la: ${MOD_SECURITY2:=.slo}
	$(SH_LINK) -rpath $(libexecdir) -module -avoid-version ${MOD_SECURITY2:=.lo}

DISTCLEAN_TARGETS = modules.mk

shared =  mod_security2.la<|MERGE_RESOLUTION|>--- conflicted
+++ resolved
@@ -1,19 +1,11 @@
 MOD_SECURITY2 = mod_security2 apache2_config apache2_io apache2_util \
     re re_operators re_actions re_tfns re_variables \
     msc_logging msc_xml msc_multipart modsecurity msc_parsers msc_util msc_pcre \
-<<<<<<< HEAD
-    persist_dbm msc_reqbody pdf_protect msc_geo acmp
-
-H = re.h modsecurity.h msc_logging.h msc_multipart.h msc_parsers.h \
-    msc_pcre.h msc_util.h msc_xml.h persist_dbm.h apache2.h pdf_protect.h \
-    msc_geo.h acmp.h utf8tables.h
-=======
     persist_dbm msc_reqbody pdf_protect msc_geo acmp msc_lua
 
 H = re.h modsecurity.h msc_logging.h msc_multipart.h msc_parsers.h \
     msc_pcre.h msc_util.h msc_xml.h persist_dbm.h apache2.h pdf_protect.h \
     msc_geo.h acmp.h utf8tables.h msc_lua.h
->>>>>>> d797619f
 
 ${MOD_SECURITY2:=.slo}: ${H}
 ${MOD_SECURITY2:=.lo}: ${H}
