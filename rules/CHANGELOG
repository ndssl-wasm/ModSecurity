--- conflicted
+++ resolved
@@ -1,5 +1,3 @@
-<<<<<<< HEAD
-=======
 --------------------------
 Version 1.6.0 - 2008/02/19
 --------------------------
@@ -120,25 +118,10 @@
   this directives cannot be used to exclude phase 1 rules. Therefore
   we moved all inspection rules to phase 2.
 
->>>>>>> d797619f
 
 --------------------------------
 version 1.4 build 2 - 2007/05/17
 --------------------------------
-<<<<<<< HEAD
-New Feature:
-- Search for signatures in XML content
-
-New Events:
-- 950107 - Unicode Full/Half Width Abuse Attack Attempt
-- 960911 - Invalid HTTP request line
-- 960904 - Request Missing Content-Type (when there is content)
-- 970018 - IIS installed in default location (any drive)
-- 950019 - Email Injection
-
-Regular expressions fixes:
-- Further optimization of some regular expressions (using the non-greediness operator)
-=======
 
 New Feature:
 - Search for signatures in XML content
@@ -163,7 +146,6 @@
 
 FP fixes:
 - Rule 950107 - Will allow a parameter to end in a % sign from now on
->>>>>>> d797619f
 
 ------------------------
 version 1.4 - 2007/05/02
@@ -173,11 +155,7 @@
 - 970021 - WebLogic information disclosure
     Matching of "<title>JSP compile error</title>" in the response body, will trigger this rule, with severity 4 (Warning)
 - 950015,950910,950911 - HTTP Response Splitting
-<<<<<<< HEAD
-    Looking for HTTP Response Splitting patterns as described in Amit Klein's excellent article:
-=======
     Looking for HTTP Response Splitting patterns as described in Amit Klein's excellent white paper:
->>>>>>> d797619f
     http://www.packetstormsecurity.org/papers/general/whitepaper_httpresponse.pdf
 ModSecurity does not support compressed content at the moment. Thus, the following rules have been added:
 - 960902 - Content-Encoding in request not supported
@@ -214,19 +192,11 @@
 Version 1.3.2 build 3 2007/01/10
 --------------------------------
 
-<<<<<<< HEAD
-Fixed regular expression in rule 960010 (file #30) to allow multipart form data 
-content
-
---------------------------
-Version 1.3.2 - 2006/12/27 
-=======
 Fixed regular expression in rule 960010 (file #30) to allow multipart form data
 content
 
 --------------------------
 Version 1.3.2 - 2006/12/27
->>>>>>> d797619f
 --------------------------
 
 New events:
@@ -239,13 +209,8 @@
 - Command Injections now always require certain characters both before and after the command. Important since many are common English words (finger, mail)
 - The command injection wget is not searched in the UA header as it has different meaning there.
 - LDAP Fixed to reduce FPs:
-<<<<<<< HEAD
-	+ More accurate regular expressions
-	+ high bit characters not accpeted between signature tokens.
-=======
   + More accurate regular expressions
   + high bit characters not accpeted between signature tokens.
->>>>>>> d797619f
 - Do not detect <?xml as a PHP tag in both PHP injection and PHP source leakage
 - Removed Java from automation UA
 - When validating encoding, added regexp based chained rule that accepts both %xx and %uxxxxx encoding bypassing a limitation of "@validateUrlEncoding"
@@ -260,11 +225,7 @@
 - Changed default action in file #50 to pass instead of deny.
 - Moved IP host header from protocol violations to protocol anomalies.
 
-<<<<<<< HEAD
-Modified descriptions: 
-=======
 Modified descriptions:
->>>>>>> d797619f
 - 950107: URL Encoding Abuse Attack Attempt
 - 950801: UTF8 Encoding Abuse Attack Attempt
 - Added matched pattern in many events using capture and %{TX.0}
@@ -277,19 +238,11 @@
 Changes:
 + Move all events to the range of events allocated to Thinking Stone, now Breach
 by prefixing all event IDs with "9".
-<<<<<<< HEAD
-+ Reverse severities to follow the Syslog format used by ModSecurity, now 1 is 
-the highest and 5 the lowest.   
-
-Bug fixes:
-+ Removed quotes from list of mime types inspected on exit (directive 
-=======
 + Reverse severities to follow the Syslog format used by ModSecurity, now 1 is
 the highest and 5 the lowest.
 
 Bug fixes:
 + Removed quotes from list of mime types inspected on exit (directive
->>>>>>> d797619f
 SecResponseBodyMimeType)
 + Corrected "cd .." signature. Now the periods are escaped.
 + Too many FPs with events 950903 & 950905. Commented them out until fixed.
@@ -298,8 +251,4 @@
 Version 1.1 - 2006/10/18
 ------------------------
 
-<<<<<<< HEAD
-Initial version 
-=======
-Initial version
->>>>>>> d797619f
+Initial version